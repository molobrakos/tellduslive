#!/usr/bin/env python3
# -*- mode: python; coding: utf-8 -*-

"""
Communicate with Telldus Live server.

Usage:
  tellduslive.py (-h | --help)
  tellduslive.py --version
  tellduslive.py [-v|-vv] [options] list [-r] [-d <DELAY>]
  tellduslive.py [-v|-vv] [options] <id> (on|off)

Options:
  -H <host>         Host
  -D                Autodiscover host
  -r                Repeat polling until stopped
  -d <DELAY>        Delay between polling [default: 5]
  -h --help         Show this message
  -v,-vv            Increase verbosity
  --version         Show version

"""

import docopt
import logging
from sys import stderr
from time import sleep

from tellduslive import (
    __version__,
    read_credentials,
    Session,
    TURNON,
    TURNOFF,
    UP,
    DOWN,
    BATTERY_LOW,
    BATTERY_OK,
    BATTERY_UNKNOWN,
)

_LOGGER = logging.getLogger(__name__)

LOGFMT = "%(asctime)s %(levelname)5s %(threadName)10s %(name)40s %(message)s"
DATEFMT = "%H:%M.%S"

STR_STATES = {TURNON: "On", TURNOFF: "Off", UP: "Up", DOWN: "Down"}


def str_batt(battery):
    if battery == BATTERY_LOW:
        return "\u2713"
    elif battery == BATTERY_UNKNOWN:
        return ""
    elif battery == BATTERY_OK:
        return "\u2713"
    elif battery == None:
        return ""
    else:
        return battery


def main():
    """Command line interface."""
    args = docopt.docopt(__doc__, version=__version__)

    if args["-v"] == 2:
        level = logging.DEBUG
    elif args["-v"]:
        level = logging.INFO
    else:
        level = logging.ERROR

    try:
        import coloredlogs

        coloredlogs.install(
            level=level, stream=stderr, datefmt=DATEFMT, fmt=LOGFMT
        )
    except ImportError:
        _LOGGER.debug("no colored logs. pip install coloredlogs?")
        logging.basicConfig(
            level=level, stream=stderr, datefmt=DATEFMT, format=LOGFMT
        )

    credentials = read_credentials()

    if args["-D"]:
        try:
            from tellsticknet.discovery import discover
        except ImportError:
            exit("Could not import tellsticknet library")
        host = next(discover(), None)
        if not host:
<<<<<<< HEAD
            exit('Could not find local Tellstick Net or Tellstick ZNet')
        _LOGGER.debug('Found Tellstick at %s', host)
        credentials.update(host = host)
    elif args['-H']:
        credentials.update(host = args['-H'])
=======
            exit("Could not find local Tellstick Net or Tellstick ZNet")
        _LOGGER.debug("Found Tellstick at %s", host)
        credentials.update(host=host)
    elif args["-H"]:
        credentials.update(host=args["-H"])

    def callback(device):
        _LOGGER.info("Got asynchronous sensor update for %s", device.name)
        list_devices()

    credentials.update(listen=args["-r"], callback=callback)
>>>>>>> d69d69c5

    try:
        session = Session(**credentials)
    except ValueError as e:
        exit(e)

    if not session.is_authorized:
        url = session.authorize_url
        input("Please visit <%s> with a browser and authorize me, then press enter" % url)
        session.authorize()

    if not session.update():
        exit("Could not update status from server")

    def list_devices():
        print("Devices")
        print("-" * 90)
        for device in sorted(session.devices, key=lambda d: d.is_sensor):
            # print(device)
            if device.is_sensor:
                for item in device.items:
                    print(
                        "Sensor {id:>8} {id2:>3} {device.protocol:>10} {device.model:<19} "
                        "{device.name:<20} {item.name:>8} {item.value:>5} {battery}".format(
                            id=device.device_id[1:],  # FIXME: Remove hack
                            id2=device.sensorId,
                            device=device,
                            battery=str_batt(device.battery),
                            item=item,
                        )
                    )
            else:
                print(
                    "Device {device.device_id:>8} {space:<34} "
                    "{device.name:<20} {state:>14} {battery}".format(
                        device=device,
                        space="",
                        battery=str_batt(device.battery),
                        state=STR_STATES.get(device.state, "?"),
                    )
                )

    if args["list"]:
        while True:
            list_devices()

<<<<<<< HEAD
            if not args['-r']:
=======
            if not args["-r"]:
>>>>>>> d69d69c5
                exit(0)

            sleep(int(args["-d"]))
            session.update()

    elif args["<id>"]:
        device_id = args["<id>"]
        device = session.device(device_id)
        if args["on"]:
            device.turn_on()
        elif args["off"]:
            device.turn_off()


if __name__ == "__main__":
    main()<|MERGE_RESOLUTION|>--- conflicted
+++ resolved
@@ -92,25 +92,11 @@
             exit("Could not import tellsticknet library")
         host = next(discover(), None)
         if not host:
-<<<<<<< HEAD
-            exit('Could not find local Tellstick Net or Tellstick ZNet')
-        _LOGGER.debug('Found Tellstick at %s', host)
+            exit("Could not find local Tellstick Net or Tellstick ZNet")
+        _LOGGER.debug("Found Tellstick at %s", host)
         credentials.update(host = host)
     elif args['-H']:
         credentials.update(host = args['-H'])
-=======
-            exit("Could not find local Tellstick Net or Tellstick ZNet")
-        _LOGGER.debug("Found Tellstick at %s", host)
-        credentials.update(host=host)
-    elif args["-H"]:
-        credentials.update(host=args["-H"])
-
-    def callback(device):
-        _LOGGER.info("Got asynchronous sensor update for %s", device.name)
-        list_devices()
-
-    credentials.update(listen=args["-r"], callback=callback)
->>>>>>> d69d69c5
 
     try:
         session = Session(**credentials)
@@ -157,11 +143,7 @@
         while True:
             list_devices()
 
-<<<<<<< HEAD
-            if not args['-r']:
-=======
             if not args["-r"]:
->>>>>>> d69d69c5
                 exit(0)
 
             sleep(int(args["-d"]))
