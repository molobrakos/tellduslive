--- conflicted
+++ resolved
@@ -204,18 +204,12 @@
             self.access_token_secret = token['oauth_token_secret']
             _LOGGER.debug('Authorized: %s', self.authorized)
             return self.authorized
-<<<<<<< HEAD
-        except OSError as e:
+        except (OSError, ValueError):
             _LOGGER.error('Failed to authorize: %s', e)
 
     def maybe_refresh_token(self):
         """Refresh access_token if expired."""
         pass
-=======
-        except (OSError, ValueError):
-            _LOGGER.warning('Failed to authorize')
-            return False
->>>>>>> 50c45b8c
 
 
 class Client:
